import os
import json
import arrow
import pytest
import subprocess

TEST_PATH = "tests/files/reference.json"
TEST_WITH_INDENT_PATH = "tests/files/reference_with_indent.json"


@pytest.fixture(scope="session", autouse=True)
def generate_directory():
    command = [
        "python", "virtool_cli/run.py",
        "divde", "-src",
        TEST_PATH, "-o",
        "tests/files/src"]
    subprocess.call(command)


@pytest.fixture()
def output(tmpdir):
    return tmpdir.join("reference.json")


@pytest.fixture()
def command(output):
    return [
        "python", "virtool_cli/run.py",
        "build", "-o", str(output),
        "-src", "tests/files/src"]


@pytest.mark.parametrize("version", [None, "v1.0.0", "v0.9.3"])
def test_version(version, command, output):
    """
    Test that the version field is correctly set in the reference.json file.

    """

    if version:
        command += ["-V", version]

    subprocess.call(command)

    built_json = json.load(output)

    assert built_json["name"] == version


def test_created_at(command, output):
    """
    Test that the time of the creation in the reference.json file is correct

    """

    subprocess.call(command)

    built_json = json.load(output)

    created_at = arrow.get(built_json["created_at"])

    assert (arrow.utcnow() - created_at).seconds == 0


@pytest.mark.parametrize("indent", (True, False))
def test_indent(command, output, indent):
    """
    Test that the indent in the reference.json file is properly set

    """
<<<<<<< HEAD
=======
    generate_expected = [
        "python", "virtool_cli/run.py",
        "build", "-src",
        "tests/files/src"]
>>>>>>> ec9e8ce2
    if indent:
        command.append("-i")
        expected_path = TEST_WITH_INDENT_PATH
    else:
        expected_path = TEST_PATH

    subprocess.call(command)

    expected_size = os.path.getsize(expected_path)
    output_size = os.path.getsize(output)
    print(expected_size, output_size)

    assert abs(expected_size - output_size) < 10<|MERGE_RESOLUTION|>--- conflicted
+++ resolved
@@ -69,13 +69,11 @@
     Test that the indent in the reference.json file is properly set
 
     """
-<<<<<<< HEAD
-=======
     generate_expected = [
         "python", "virtool_cli/run.py",
         "build", "-src",
         "tests/files/src"]
->>>>>>> ec9e8ce2
+    
     if indent:
         command.append("-i")
         expected_path = TEST_WITH_INDENT_PATH
