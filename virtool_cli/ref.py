from pathlib import Path

import click

from virtool_cli.add.cli import add
<<<<<<< HEAD
from virtool_cli.check.cli import check
from virtool_cli.clean import run as run_clean
from virtool_cli.init import run as run_init
=======
>>>>>>> 00936df5
from virtool_cli.build import run as run_build
from virtool_cli.check.cli import check
from virtool_cli.divide import run as run_divide
from virtool_cli.init import init_reference
from virtool_cli.migrate import run as run_migrate
from virtool_cli.update.cli import update
from virtool_cli.utils.logging import configure_logger

ERROR_MESSAGE = click.style("ERROR: ", fg="red")


@click.group("ref")
def ref():
    """Commands related to reference files."""


ref.add_command(update)
ref.add_command(add)
ref.add_command(check)


@ref.command()
@click.option(
    "--path",
    default=".",
    help="the path to initialize the repository at",
    type=click.Path(path_type=Path),
)
@click.option("--debug", default=False, is_flag=True)
def init(debug: bool, path: Path):
    """Instantiate directory structure for an empty reference source"""
    configure_logger(debug)
    init_reference(path)

@ref.command()
@click.option(
    "-repo",
    "--repo_path",
    required=True,
    type=click.Path(file_okay=False, path_type=Path),
    help="the path to a containing directory for the repository",
)
@click.option("--debug/--no-debug", default=False)
def clean(repo_path, debug):
    """Deletes items from default cache folders"""
    try:
        run_clean(repo_path, debug)
    except (FileNotFoundError, NotADirectoryError):
        click.echo(
            ERROR_MESSAGE
            + "Ran into problems with the given reference repository directory",
            err=True,
        )


@ref.command()
@click.option(
    "-src",
    "--src_path",
    required=True,
    type=click.Path(exists=True, file_okay=False, path_type=Path),
    help="the path to a database reference directory",
)
@click.option(
    "-o",
    "--output",
    type=click.Path(dir_okay=False, path_type=Path),
    default="reference.json",
    help="the output path for a reference.json file",
)
@click.option(
    "-i",
    "--indent",
    is_flag=True,
    help="auto-indent the output JSON file",
)
@click.option(
    "-V",
    "--version",
    default=None,
    type=str,
    help="the version string to include in the reference.json file",
)
@click.option("--debug/--no-debug", default=False)
def build(src_path, output, indent, version, debug):
    """Build a Virtool reference JSON file from a source directory."""
    try:
        run_build(src_path, output, indent, version, debug)
    except (FileNotFoundError, NotADirectoryError):
        click.echo(
            ERROR_MESSAGE + "Source directory contains critical errors",
            err=True,
        )


@ref.command()
@click.option(
    "-f",
    "--file_path",
    required=True,
    type=click.Path(exists=True, dir_okay=False, path_type=Path),
    help="the path to a input reference.json file",
)
@click.option(
    "-o",
    "--output_path",
    default="src",
    type=click.Path(file_okay=False, path_type=Path),
    help="the output path for a divided reference directory tree",
)
@click.option("--debug/--no-debug", default=False)
def divide(file_path, output_path, debug):
    """Divide a reference.json file from Virtool into a reference directory tree."""
    if file_path.suffix != ".json":
        click.echo(ERROR_MESSAGE + f"{file_path} is not a JSON file")

    try:
        run_divide(file_path, output_path, debug)
    except (TypeError, FileNotFoundError):
        click.echo(ERROR_MESSAGE + f"{file_path} is not a proper JSON file", err=True)


@ref.command()
@click.option(
    "-src",
    "--src_path",
    required=True,
    type=click.Path(exists=True, file_okay=False, path_type=Path),
    help="the path to a reference directory",
)
@click.option("--debug/--no-debug", default=False)
def migrate(src_path, debug):
    """Convert a reference directory from v1.x to v2.x"""
    try:
        run_migrate(Path(src_path), debug)

    except (FileNotFoundError, NotADirectoryError):
        click.echo(
            ERROR_MESSAGE + f"{src_path} is not a valid reference directory",
            err=True,
        )


if __name__ == "__main__":
    ref()<|MERGE_RESOLUTION|>--- conflicted
+++ resolved
@@ -3,12 +3,6 @@
 import click
 
 from virtool_cli.add.cli import add
-<<<<<<< HEAD
-from virtool_cli.check.cli import check
-from virtool_cli.clean import run as run_clean
-from virtool_cli.init import run as run_init
-=======
->>>>>>> 00936df5
 from virtool_cli.build import run as run_build
 from virtool_cli.check.cli import check
 from virtool_cli.divide import run as run_divide
@@ -42,26 +36,6 @@
     """Instantiate directory structure for an empty reference source"""
     configure_logger(debug)
     init_reference(path)
-
-@ref.command()
-@click.option(
-    "-repo",
-    "--repo_path",
-    required=True,
-    type=click.Path(file_okay=False, path_type=Path),
-    help="the path to a containing directory for the repository",
-)
-@click.option("--debug/--no-debug", default=False)
-def clean(repo_path, debug):
-    """Deletes items from default cache folders"""
-    try:
-        run_clean(repo_path, debug)
-    except (FileNotFoundError, NotADirectoryError):
-        click.echo(
-            ERROR_MESSAGE
-            + "Ran into problems with the given reference repository directory",
-            err=True,
-        )
 
 
 @ref.command()
