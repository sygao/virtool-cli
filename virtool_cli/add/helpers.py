--- conflicted
+++ resolved
@@ -4,12 +4,6 @@
 from Bio.SeqRecord import SeqRecord
 from structlog import BoundLogger, get_logger
 
-<<<<<<< HEAD
-from virtool_cli.utils.writers import SequenceWriter
-from virtool_cli.utils.reference import get_all_unique_ids
-from virtool_cli.utils.storage import get_otu_accessions, fetch_exclusions
-=======
->>>>>>> 194df554
 from virtool_cli.utils.format import get_qualifiers
 from virtool_cli.utils.reference import get_otu_paths, get_unique_ids
 from virtool_cli.utils.storage import (
@@ -35,12 +29,7 @@
     logger: BoundLogger = structlog.get_logger(),
 ):
     if extant_list is None:
-<<<<<<< HEAD
-        extant_list = await get_otu_accessions(otu_path)
-=======
         extant_list = get_otu_accessions(otu_path)
-
->>>>>>> 194df554
     if exclusion_list is None:
         exclusion_list = await fetch_exclusions(otu_path)
 
@@ -123,48 +112,8 @@
         logger.error("No taxon id found in metadata.")
 
     logger.error("No matching OTU found in src directory.")
-<<<<<<< HEAD
-=======
 
->>>>>>> 194df554
     return None
 
-
-async def write_sequences_to_src(
-    sequences: list,
-    otu_path: Path,
-    src_path: Path,
-<<<<<<< HEAD
-    logger: BoundLogger = get_logger()
-):
-    """
-
-    """
-    isolate_ids, sequence_ids = await get_all_unique_ids(src_path)
-
-    accession_writer = SequenceWriter(src_path, isolate_ids, sequence_ids)
-
-    try:
-        new_sequence_paths = await accession_writer.write_otu_records(
-            otu_path, new_sequences=sequences, logger=logger)
-=======
-    logger: BoundLogger = get_logger(),
-):
-    """ """
-    isolate_uids, sequence_uids = await get_unique_ids(get_otu_paths(src_path))
-
-    try:
-        new_sequence_paths = await write_records(
-            otu_path,
-            new_sequences=sequences,
-            unique_iso=isolate_uids,
-            unique_seq=sequence_uids,
-            logger=logger,
-        )
->>>>>>> 194df554
-
     except Exception as e:
-        logger.exception(e)
-        new_sequence_paths = []
-
-    return new_sequence_paths+):